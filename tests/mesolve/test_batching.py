import jax
import jax.numpy as jnp
import pytest

import dynamiqs as dq
from dynamiqs import asqarray


def rand_mesolve_args(n, nH, nLs, npsi0, nEs):
    nkeys = len(nLs) + 3
    kH, *kLs, kpsi0, kEs = jax.random.split(jax.random.PRNGKey(42), nkeys)
<<<<<<< HEAD
    H = dq.rand_herm(kH, (*nH, n, n))
    Ls = [dq.rand_herm(kL, (*nL, n, n)) for kL, nL in zip(kLs, nLs)]
    psi0 = dq.rand_ket(kpsi0, (*npsi0, n, 1))
    Es = dq.rand_complex(kEs, (nEs, n, n))
    Es = [asqarray(e) for e in Es]
=======
    H = dq.random.herm(kH, (*nH, n, n))
    Ls = [dq.random.herm(kL, (*nL, n, n)) for kL, nL in zip(kLs, nLs)]
    psi0 = dq.random.ket(kpsi0, (*npsi0, n, 1))
    Es = dq.random.complex(kEs, (nEs, n, n))
>>>>>>> 79ca23cb
    return H, Ls, psi0, Es


@pytest.mark.parametrize('nH', [(), (3,), (3, 4)])
@pytest.mark.parametrize('npsi0', [(), (5,)])
@pytest.mark.parametrize('nL1', [(), (7, 8)])
@pytest.mark.parametrize('nL2', [(), (9,)])
def test_cartesian_batching(nH, npsi0, nL1, nL2):
    n = 2
    nLs = [nL1, nL2]
    nEs = 10
    ntsave = 11

    # run mesolve
    H, Ls, psi0, Es = rand_mesolve_args(n, nH, nLs, npsi0, nEs)
    tsave = jnp.linspace(0, 0.01, ntsave)
    result = dq.mesolve(H, Ls, psi0, tsave, exp_ops=Es)

    # check result shape
    assert result.states.shape == (*nH, *nL1, *nL2, *npsi0, ntsave, n, n)
    assert result.expects.shape == (*nH, *nL1, *nL2, *npsi0, nEs, ntsave)


# H has fixed shape (3, 4, n, n) for the next test case, we test a broad ensemble of
# compatible broadcastable shape
@pytest.mark.parametrize('nL1', [(), (5, 1, 4)])
@pytest.mark.parametrize('npsi0', [(), (1,), (4,), (3, 1), (3, 4), (5, 1, 4)])
def test_flat_batching(nL1, npsi0):
    n = 2
    nH = (3, 4)
    nLs = [nL1, ()]
    nEs = 6
    ntsave = 11

    # run mesolve
    H, Ls, psi0, Es = rand_mesolve_args(n, nH, nLs, npsi0, nEs)
    tsave = jnp.linspace(0, 0.01, ntsave)
    options = dq.Options(cartesian_batching=False)
    result = dq.mesolve(H, Ls, psi0, tsave, exp_ops=Es, options=options)

    # check result shape
    broadcast_shape = jnp.broadcast_shapes(nH, nL1, npsi0)
    assert result.states.shape == (*broadcast_shape, ntsave, n, n)
    assert result.expects.shape == (*broadcast_shape, nEs, ntsave)


def test_batching_boris():
    n = 9
    a = dq.destroy(n)

    # first modulated operator (1, 5, 9, 9)
    omega1 = jnp.linspace(0, 1, 5)[None, :]
    f = lambda t: jnp.cos(omega1 * t)
    H1 = dq.modulated(f, a + dq.dag(a))

    # second modulated operator 2 (7, 1, 9, 9)
    omega2 = jnp.linspace(0, 1, 7)[:, None]
    f = lambda t: jnp.cos(omega2 * t)
    H2 = dq.modulated(f, 1j * a - 1j * dq.dag(a))

    # Hamiltonian
    H = H1 + H2

    rho0 = dq.fock_dm(n, range(3))  # (3, 9, 9)
    jump_ops = [a]
    result = dq.mesolve(H, jump_ops, rho0, [0, 1])
    assert result.states.shape == (7, 5, 3, 2, 9, 9)
    assert result.tsave is not None<|MERGE_RESOLUTION|>--- conflicted
+++ resolved
@@ -9,18 +9,11 @@
 def rand_mesolve_args(n, nH, nLs, npsi0, nEs):
     nkeys = len(nLs) + 3
     kH, *kLs, kpsi0, kEs = jax.random.split(jax.random.PRNGKey(42), nkeys)
-<<<<<<< HEAD
-    H = dq.rand_herm(kH, (*nH, n, n))
-    Ls = [dq.rand_herm(kL, (*nL, n, n)) for kL, nL in zip(kLs, nLs)]
-    psi0 = dq.rand_ket(kpsi0, (*npsi0, n, 1))
-    Es = dq.rand_complex(kEs, (nEs, n, n))
-    Es = [asqarray(e) for e in Es]
-=======
     H = dq.random.herm(kH, (*nH, n, n))
     Ls = [dq.random.herm(kL, (*nL, n, n)) for kL, nL in zip(kLs, nLs)]
     psi0 = dq.random.ket(kpsi0, (*npsi0, n, 1))
     Es = dq.random.complex(kEs, (nEs, n, n))
->>>>>>> 79ca23cb
+    Es = [asqarray(e) for e in Es]
     return H, Ls, psi0, Es
 
 
