--- conflicted
+++ resolved
@@ -8,16 +8,10 @@
 
 def rand_sesolve_args(n, nH, npsi0, nEs):
     kH, kpsi0, kEs = jax.random.split(jax.random.PRNGKey(42), 3)
-<<<<<<< HEAD
-    H = dq.rand_herm(kH, (*nH, n, n))
-    psi0 = dq.rand_ket(kpsi0, (*npsi0, n, 1))
-    Es = dq.rand_complex(kEs, (nEs, n, n))
-    Es = [asqarray(e) for e in Es]
-=======
     H = dq.random.herm(kH, (*nH, n, n))
     psi0 = dq.random.ket(kpsi0, (*npsi0, n, 1))
     Es = dq.random.complex(kEs, (nEs, n, n))
->>>>>>> 79ca23cb
+    Es = [asqarray(e) for e in Es]
     return H, psi0, Es
 
 
