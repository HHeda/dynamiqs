--- conflicted
+++ resolved
@@ -7,14 +7,9 @@
 from qutip import Qobj
 
 from .._checks import check_shape
-<<<<<<< HEAD
 from ..qarrays import QArray, QArrayLike
-from .utils import isbra, isket, isop
-from .utils.general import _hdim
-=======
 from .quantum_utils import isbra, isket, isop
 from .quantum_utils.general import _hdim
->>>>>>> 79ca23cb
 
 __all__ = ['to_qutip', 'set_device', 'set_precision', 'set_matmul_precision']
 
