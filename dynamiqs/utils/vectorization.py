from __future__ import annotations

import numpy as np

from .._checks import check_shape
from ..qarrays.qarray import QArray, QArrayLike
from ..qarrays.utils import asqarray
from .operators import eye
from .quantum_utils import dag

__all__ = [
    'operator_to_vector',
    'sdissipator',
    'slindbladian',
    'spost',
    'spre',
    'sprepost',
    'vector_to_operator',
]


def operator_to_vector(x: QArrayLike) -> QArray:
    r"""Returns the vectorized version of an operator.

    The vectorized column vector $\kett{A}$ (shape $n^2\times 1$) is obtained by
    stacking the columns of the matrix $A$ (shape $n\times n$) on top of one another:
    $$
        A = \begin{pmatrix} a & b \\\\ c & d \end{pmatrix}
        \to
        \kett{A} = \begin{pmatrix} a \\\\ c \\\\ b \\\\ d \end{pmatrix}.
    $$

    Args:
        x _(qarray_like of shape (..., n, n))_: Operator.

    Returns:
        _(qarray of shape (..., n^2, 1))_ Vectorized operator.

    Examples:
        >>> A = jnp.array([[1 + 1j, 2 + 2j], [3 + 3j, 4 + 4j]])
        >>> A
        Array([[1.+1.j, 2.+2.j],
               [3.+3.j, 4.+4.j]], dtype=complex64)

        # todo: temporary fix
        # >>> dq.operator_to_vector(A)
        # Array([[1.+1.j],
        #        [3.+3.j],
        #        [2.+2.j],
        #        [4.+4.j]], dtype=complex64)
    """
    x = asqarray(x)
    check_shape(x, 'x', '(..., n, n)')
    bshape = x.shape[:-2]
    return x.mT.reshape(*bshape, -1, 1)


def vector_to_operator(x: QArrayLike) -> QArray:
    r"""Returns the operator version of a vectorized operator.

    The matrix $A$ (shape $n\times n$) is obtained by stacking horizontally next to
    each other each group of $n$ elements of the vectorized column vector $\kett{A}$
    (shape $n^2\times 1$):
    $$
        \kett{A} = \begin{pmatrix} a \\\\ b \\\\ c \\\\ d \end{pmatrix}
        \to
        A = \begin{pmatrix} a & c \\\\ b & d \end{pmatrix}.
    $$

    Args:
        x _(qarray_like of shape (..., n^2, 1))_: Vectorized operator.

    Returns:
        _(qarray of shape (..., n, n))_ Operator.

    Examples:
        >>> Avec = jnp.array([[1 + 1j], [2 + 2j], [3 + 3j], [4 + 4j]])
        >>> Avec
        Array([[1.+1.j],
               [2.+2.j],
               [3.+3.j],
               [4.+4.j]], dtype=complex64)

        # todo: temporary fix
        # >>> dq.vector_to_operator(Avec)
        # Array([[1.+1.j, 3.+3.j],
        #        [2.+2.j, 4.+4.j]], dtype=complex64)
    """
    x = asqarray(x)
    check_shape(x, 'x', '(..., n^2, 1)')
    bshape = x.shape[:-2]
    n = int(np.sqrt(x.shape[-2]))
    return x.reshape(*bshape, n, n).mT


def spre(x: QArrayLike) -> QArray:
    r"""Returns the superoperator formed from pre-multiplication by an operator.

    Pre-multiplication by matrix $A$ is defined by the superoperator
    $I_n \otimes A$ in vectorized form:
    $$
        AX \to (I_n \otimes A) \kett{X}.
    $$

    Args:
        x _(qarray_like of shape (..., n, n))_: Operator.

    Returns:
        _(qarray of shape (..., n^2, n^2))_ Pre-multiplication superoperator.

    Examples:
        >>> dq.spre(dq.destroy(3)).shape
        (9, 9)
    """
    x = asqarray(x)
    check_shape(x, 'x', '(..., n, n)')
    n = x.shape[-1]
    return eye(n) & x


def spost(x: QArrayLike) -> QArray:
    r"""Returns the superoperator formed from post-multiplication by an operator.

    Post-multiplication by matrix $A$ is defined by the superoperator
    $A^\mathrm{T} \otimes I_n$ in vectorized form:
    $$
        XA \to (A^\mathrm{T} \otimes I_n) \kett{X}.
    $$

    Args:
        x _(qarray_like of shape (..., n, n))_: Operator.

    Returns:
        _(qarray of shape (..., n^2, n^2))_ Post-multiplication superoperator.

    Examples:
        >>> dq.spost(dq.destroy(3)).shape
        (9, 9)
    """
    x = asqarray(x)
    check_shape(x, 'x', '(..., n, n)')
    n = x.shape[-1]
    return x.mT & eye(n)


def sprepost(x: QArrayLike, y: QArrayLike) -> QArray:
    r"""Returns the superoperator formed from pre- and post-multiplication by operators.

    Pre-multiplication by matrix $A$ and post-multiplication by matrix $B$ is defined
    by the superoperator $B^\mathrm{T} \otimes A$ in vectorized form:
    $$
        AXB \to (B^\mathrm{T} \otimes A) \kett{X}.
    $$

    Args:
        x _(qarray_like of shape (..., n, n))_: Operator for pre-multiplication.
        y _(qarray_like of shape (..., n, n))_: Operator for post-multiplication.

    Returns:
        _(Qarray of shape (..., n^2, n^2))_ Pre- and post-multiplication superoperator.

    Examples:
        >>> dq.sprepost(dq.destroy(3), dq.create(3)).shape
        (9, 9)
    """
    x = asqarray(x)
    y = asqarray(y)
    check_shape(x, 'x', '(..., n, n)')
    check_shape(y, 'y', '(..., n, n)')
    return y.mT & x


def sdissipator(L: QArrayLike) -> QArray:
    r"""Returns the Lindblad dissipation superoperator (in matrix form).

    The dissipation superoperator $\mathcal{D}[L]$ is defined by:
    $$
        \mathcal{D}[L] (\rho) = L\rho L^\dag - \frac{1}{2}L^\dag L \rho
        - \frac{1}{2}\rho L^\dag L.
    $$

    The vectorized form of this superoperator is:
    $$
        L^\* \otimes L
        - \frac{1}{2} (I_n \otimes L^\dag L)
        - \frac{1}{2} (L^\mathrm{T} L^\* \otimes I_n).
    $$

    Args:
        L _(qarray_like of shape (..., n, n))_: Jump operator.

    Returns:
        _(qarray of shape (..., n^2, n^2))_ Dissipation superoperator.

    See also:
<<<<<<< HEAD
        - [`dq.dissipator`][dynamiqs.utils.quantum_utils.general.dissipator]:
        apply the dissipator only through matrix-matrix products.
    """  # noqa: D405
    L = asqarray(L)
=======
        - [`dq.dissipator()`][dynamiqs.dissipator]: applies the dissipation
            superoperator to a state using only $n\times n$ matrix multiplications.
    """
    L = jnp.asarray(L)
>>>>>>> ddb79cbe
    check_shape(L, 'L', '(..., n, n)')
    Ldag = dag(L)
    LdagL = Ldag @ L
    return sprepost(L, Ldag) - 0.5 * spre(LdagL) - 0.5 * spost(LdagL)


def slindbladian(H: QArrayLike, jump_ops: list[QArrayLike]) -> QArray:
    r"""Returns the Lindbladian superoperator (in matrix form).

    The Lindbladian superoperator $\mathcal{L}$ is defined by:
    $$
        \mathcal{L} (\rho) = -i[H,\rho] + \sum_{k=1}^N \mathcal{D}[L_k] (\rho),
    $$

    where $H$ is the system Hamiltonian, $\{L_k\}$ is a set of $N$ jump operators
    (arbitrary operators) and $\mathcal{D}[L]$ is the Lindblad dissipation superoperator
    (see [`dq.sdissipator()`][dynamiqs.sdissipator]).

    The vectorized form of this superoperator is:
    $$
        -i (I_n \otimes H) + i (H^\mathrm{T} \otimes I_n) + \sum_{k=1}^N \left(
            L_k^\* \otimes L_k
            - \frac{1}{2} (I_n \otimes L_k^\dag L_k)
            - \frac{1}{2} (L_k^\mathrm{T} L_k^\* \otimes I_n)
        \right).
    $$

    Note:
        This superoperator is also sometimes called *Liouvillian*.

    Args:
        H _(qarray_like of shape (..., n, n))_: Hamiltonian.
        jump_ops _(list of qarray_like, each of shape (..., n, n))_: List of jump
            operators.

    Returns:
<<<<<<< HEAD
        _(qarray of shape (..., n^2, n^2))_ Lindbladian superoperator.
    """  # noqa: D405
    H = asqarray(H)
    jump_ops = [asqarray(L) for L in jump_ops]

    # === check H shape
=======
        _(array of shape (..., n^2, n^2))_ Lindbladian superoperator.

    See also:
        - [`dq.lindbladian()`][dynamiqs.lindbladian]: applies the Lindbladian
            superoperator to a state using only $n\times n$ matrix multiplications.
    """
    H = jnp.asarray(H)
    jump_ops = jnp.asarray(jump_ops)
>>>>>>> ddb79cbe
    check_shape(H, 'H', '(..., n, n)')

    # === check jump_ops shape
    for i, L in enumerate(jump_ops):
        check_shape(L, f'jump_ops[{i}]', '(..., n, n)')

    return -1j * (spre(H) - spost(H)) + sum(sdissipator(L) for L in jump_ops)<|MERGE_RESOLUTION|>--- conflicted
+++ resolved
@@ -193,17 +193,10 @@
         _(qarray of shape (..., n^2, n^2))_ Dissipation superoperator.
 
     See also:
-<<<<<<< HEAD
-        - [`dq.dissipator`][dynamiqs.utils.quantum_utils.general.dissipator]:
-        apply the dissipator only through matrix-matrix products.
-    """  # noqa: D405
-    L = asqarray(L)
-=======
         - [`dq.dissipator()`][dynamiqs.dissipator]: applies the dissipation
             superoperator to a state using only $n\times n$ matrix multiplications.
     """
-    L = jnp.asarray(L)
->>>>>>> ddb79cbe
+    L = asqarray(L)
     check_shape(L, 'L', '(..., n, n)')
     Ldag = dag(L)
     LdagL = Ldag @ L
@@ -240,23 +233,16 @@
             operators.
 
     Returns:
-<<<<<<< HEAD
         _(qarray of shape (..., n^2, n^2))_ Lindbladian superoperator.
-    """  # noqa: D405
-    H = asqarray(H)
-    jump_ops = [asqarray(L) for L in jump_ops]
-
-    # === check H shape
-=======
-        _(array of shape (..., n^2, n^2))_ Lindbladian superoperator.
 
     See also:
         - [`dq.lindbladian()`][dynamiqs.lindbladian]: applies the Lindbladian
             superoperator to a state using only $n\times n$ matrix multiplications.
     """
-    H = jnp.asarray(H)
-    jump_ops = jnp.asarray(jump_ops)
->>>>>>> ddb79cbe
+    H = asqarray(H)
+    jump_ops = [asqarray(L) for L in jump_ops]
+
+    # === check H shape
     check_shape(H, 'H', '(..., n, n)')
 
     # === check jump_ops shape
