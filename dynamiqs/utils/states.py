from __future__ import annotations

from math import prod

import jax.numpy as jnp
from jax import Array
from jax.typing import ArrayLike

from .._checks import check_type_int
from .._utils import cdtype
from ..qarrays import QArray, asqarray
from .operators import displace
from .utils import tensor

__all__ = [
    'fock',
    'fock_dm',
    'basis',
    'basis_dm',
    'coherent',
    'coherent_dm',
    'ground',
    'excited',
]


def fock(dim: int | tuple[int, ...], number: ArrayLike) -> QArray:
    r"""Returns the ket of a Fock state or a tensor product of Fock states.

    Args:
        dim: Hilbert space dimension of each mode.
        number _(array_like of shape (...) or (..., len(dim)))_: Fock state number
            for each mode, of integer type. If `dim` is a tuple, the last dimension of
            `number` should match the length of `dim`.

    Returns:
<<<<<<< HEAD
        _(qarray of shape (..., prod(dim), 1))_ Ket of the Fock state or tensor product
            of Fock states.
=======
        _(array of shape (..., n, 1))_ Ket of the Fock state or tensor product of Fock
            states, with _n = prod(dims)_.
>>>>>>> 5da9cf1b

    Examples:
        Single-mode Fock state $\ket{1}$:
        >>> dq.fock(3, 1)
        DenseQArray: shape=(3, 1), dims=(3,), dtype=complex64
        [[0.+0.j]
         [1.+0.j]
         [0.+0.j]]

        Batched single-mode Fock states $\{\ket{0}\!, \ket{1}\!, \ket{2}\}$:
        >>> dq.fock(3, [0, 1, 2])
        DenseQArray: shape=(3, 3, 1), dims=(3,), dtype=complex64
        [[[1.+0.j]
          [0.+0.j]
          [0.+0.j]]
        <BLANKLINE>
         [[0.+0.j]
          [1.+0.j]
          [0.+0.j]]
        <BLANKLINE>
         [[0.+0.j]
          [0.+0.j]
          [1.+0.j]]]

        Multi-mode Fock state $\ket{1,0}$:
        >>> dq.fock((3, 2), (1, 0))
        DenseQArray: shape=(6, 1), dims=(3, 2), dtype=complex64
        [[0.+0.j]
         [0.+0.j]
         [1.+0.j]
         [0.+0.j]
         [0.+0.j]
         [0.+0.j]]

        Batched multi-mode Fock states $\{\ket{0,0}\!, \ket{0,1}\!, \ket{1,1}\!,
        \ket{2,0}\}$:
        >>> number = [(0, 0), (0, 1), (1, 1), (2, 0)]
        >>> dq.fock((3, 2), number).shape
        (4, 6, 1)
    """
    dim = jnp.asarray(dim)
    number = jnp.asarray(number)
    check_type_int(dim, 'dim')
    check_type_int(number, 'number')

    # check if dim is a single value or a tuple
    if dim.ndim > 1:
        raise ValueError('Argument `dim` must be an integer or a tuple of integers.')

    # if dim is an integer, convert shapes dim: () -> (1,) and number: (...) -> (..., 1)
    if dim.ndim == 0:
        dim = dim[None]
        number = number[..., None]

    # check if number has shape (..., len(ndim))
    if number.shape[-1] != dim.shape[-1]:
        raise ValueError(
            'Argument `number` must have shape `(...)` or `(..., len(dim))`, but'
            f' has shape number.shape={number.shape}.'
        )

    # check if 0 <= number[..., i] < dim[i] for all i
    if jnp.any(dim - number <= 0):
        raise ValueError(
            'Argument `number` must be in the range [0, dim[i]) for each mode i:'
            ' 0 <= number[..., i] < dim[i].'
        )

    # compute all kets
    _vectorized_fock = jnp.vectorize(_fock, signature='(ndim),(ndim)->(prod_ndim,1)')
    return _vectorized_fock(dim, number)


def _fock(dim: Array, number: Array) -> QArray:
    # return the tensor product of Fock states |n0> x |n1> x ... x |nf> where dim has
    # shape (ndim,), number has shape (ndim,) and number = [n0, n1,..., nf]
    # this is the unbatched version of fock()
    idx = 0
    for d, n in zip(dim, number):
        idx = d * idx + n
    ket = jnp.zeros((prod(dim), 1), dtype=cdtype())
    array = ket.at[idx].set(1.0)
    return asqarray(array, dims=tuple(dim.tolist()))


def fock_dm(dim: int | tuple[int, ...], number: ArrayLike) -> QArray:
    r"""Returns the density matrix of a Fock state or a tensor product of Fock states.

    Args:
        dim: Hilbert space dimension of each mode.
        number _(array_like of shape (...) or (..., len(dim)))_: Fock state number
            for each mode, of integer type. If `dim` is a tuple, the last dimension of
            `number` should match the length of `dim`.

    Returns:
<<<<<<< HEAD
        _(qarray of shape (..., prod(dim), prod(dim)))_ Density matrix of the Fock state
            or tensor product of Fock states.
=======
        _(array of shape (..., n, n))_ Density matrix of the Fock state or tensor
            product of Fock states, with _n = prod(dims)_.
>>>>>>> 5da9cf1b

    Examples:
        Single-mode Fock state $\ket{1}$:
        >>> dq.fock_dm(3, 1)
        DenseQArray: shape=(3, 3), dims=(3,), dtype=complex64
        [[0.+0.j 0.+0.j 0.+0.j]
         [0.+0.j 1.+0.j 0.+0.j]
         [0.+0.j 0.+0.j 0.+0.j]]

        Batched single-mode Fock states $\{\ket{0}\!, \ket{1}\!, \ket{2}\}$:
        >>> dq.fock_dm(3, [0, 1, 2])
        DenseQArray: shape=(3, 3, 3), dims=(3,), dtype=complex64
        [[[1.+0.j 0.+0.j 0.+0.j]
          [0.+0.j 0.+0.j 0.+0.j]
          [0.+0.j 0.+0.j 0.+0.j]]
        <BLANKLINE>
         [[0.+0.j 0.+0.j 0.+0.j]
          [0.+0.j 1.+0.j 0.+0.j]
          [0.+0.j 0.+0.j 0.+0.j]]
        <BLANKLINE>
         [[0.+0.j 0.+0.j 0.+0.j]
          [0.+0.j 0.+0.j 0.+0.j]
          [0.+0.j 0.+0.j 1.+0.j]]]

        Multi-mode Fock state $\ket{1,0}$:
        >>> dq.fock_dm((3, 2), (1, 0))
        DenseQArray: shape=(6, 6), dims=(3, 2), dtype=complex64
        [[0.+0.j 0.+0.j 0.+0.j 0.+0.j 0.+0.j 0.+0.j]
         [0.+0.j 0.+0.j 0.+0.j 0.+0.j 0.+0.j 0.+0.j]
         [0.+0.j 0.+0.j 1.+0.j 0.+0.j 0.+0.j 0.+0.j]
         [0.+0.j 0.+0.j 0.+0.j 0.+0.j 0.+0.j 0.+0.j]
         [0.+0.j 0.+0.j 0.+0.j 0.+0.j 0.+0.j 0.+0.j]
         [0.+0.j 0.+0.j 0.+0.j 0.+0.j 0.+0.j 0.+0.j]]

        Batched multi-mode Fock states $\{\ket{0,0}\!, \ket{0,1}\!, \ket{1,1}\!,
        \ket{2,0}\}$:
        >>> number = [(0, 0), (0, 1), (1, 1), (2, 0)]
        >>> dq.fock_dm((3, 2), number).shape
        (4, 6, 6)
    """
    return fock(dim, number).todm()


def basis(dim: int | tuple[int, ...], number: ArrayLike) -> QArray:
    """Alias of [`dq.fock()`][dynamiqs.fock]."""
    return fock(dim, number)


def basis_dm(dim: int | tuple[int, ...], number: ArrayLike) -> QArray:
    """Alias of [`dq.fock_dm()`][dynamiqs.fock_dm]."""
    return fock_dm(dim, number)


def coherent(dim: int | tuple[int, ...], alpha: ArrayLike) -> QArray:
    r"""Returns the ket of a coherent state or a tensor product of coherent states.

    Args:
        dim: Hilbert space dimension of each mode.
        alpha _(array_like of shape (...) or (..., len(dim)))_: Coherent state
            amplitude for each mode. If `dim` is a tuple, the last dimension of
            `alpha` should match the length of `dim`.

    Returns:
<<<<<<< HEAD
        _(qarray of shape (..., prod(dim), 1))_ Ket of the coherent state or tensor
            product of coherent states.
=======
        _(array of shape (..., n, 1))_ Ket of the coherent state or tensor product of
            coherent states, with _n = prod(dims)_.
>>>>>>> 5da9cf1b

    Examples:
        Single-mode coherent state $\ket{\alpha}$:
        >>> dq.coherent(4, 0.5)
        DenseQArray: shape=(4, 1), dims=(4,), dtype=complex64
        [[0.882+0.j]
         [0.441+0.j]
         [0.156+0.j]
         [0.047+0.j]]

        Batched single-mode coherent states $\{\ket{\alpha_0}\!, \ket{\alpha_1}\}$:
        >>> dq.coherent(4, [0.5, 0.5j])
        DenseQArray: shape=(2, 4, 1), dims=(4,), dtype=complex64
        [[[ 0.882+0.j   ]
          [ 0.441+0.j   ]
          [ 0.156+0.j   ]
          [ 0.047+0.j   ]]
        <BLANKLINE>
         [[ 0.882+0.j   ]
          [ 0.   +0.441j]
          [-0.156+0.j   ]
          [ 0.   -0.047j]]]


        Multi-mode coherent state $\ket{\alpha}\otimes\ket{\beta}$:
        >>> dq.coherent((2, 3), (0.5, 0.5j))
        DenseQArray: shape=(6, 1), dims=(2, 3), dtype=complex64
        [[ 0.775+0.j   ]
         [ 0.   +0.386j]
         [-0.146+0.j   ]
         [ 0.423+0.j   ]
         [ 0.   +0.211j]
         [-0.08 +0.j   ]]

        Batched multi-mode coherent states $\{\ket{\alpha_0}\otimes\ket{\beta_0}\!,
        \ket{\alpha_1}\otimes\ket{\beta_1}\}$:
        >>> alpha = [(0.5, 0.5j), (0.5j, 0.5)]
        >>> dq.coherent((4, 6), alpha).shape
        (2, 24, 1)
    """
    dim = jnp.asarray(dim)
    alpha = jnp.asarray(alpha)
    check_type_int(dim, 'dim')

    # check if dim is a single value or a tuple
    if dim.ndim > 1:
        raise ValueError('Argument `dim` must be an integer or a tuple of integers.')

    # if dim is an integer, convert shapes dim: () -> (1,) and alpha: (...) -> (..., 1)
    if dim.ndim == 0:
        dim = dim[None]
        alpha = alpha[..., None]

    # check if alpha has shape (..., len(ndim))
    if alpha.shape[-1] != dim.shape[-1]:
        raise ValueError(
            'Argument `alpha` must have shape `(...)` or `(..., len(dim))`, but'
            f' has shape alpha.shape={alpha.shape}.'
        )

    # compute all kets
    alpha = alpha.swapaxes(0, -1)  # (len(dim), ...)
    kets = [displace(int(d), a) @ fock(int(d), 0) for d, a in zip(dim, alpha)]
    return tensor(*kets)


def coherent_dm(dim: int | tuple[int, ...], alpha: ArrayLike) -> QArray:
    r"""Returns the density matrix of a coherent state or a tensor product of coherent
    states.

    Args:
        dim: Hilbert space dimension of each mode.
        alpha _(array_like of shape (...) or (..., len(dim)))_: Coherent state
            amplitude for each mode. If `dim` is a tuple, the last dimension of
            `alpha` should match the length of `dim`.

    Returns:
<<<<<<< HEAD
        _(qarray of shape (..., prod(dim), prod(dim)))_ Density matrix of the coherent
            state or tensor product of coherent states.
=======
        _(array of shape (..., n, n))_ Density matrix of the coherent state or tensor
            product of coherent states, with _n = prod(dims)_.
>>>>>>> 5da9cf1b

    Examples:
        Single-mode coherent state $\ket{\alpha}$:
        >>> dq.coherent_dm(4, 0.5)
        DenseQArray: shape=(4, 4), dims=(4,), dtype=complex64
        [[0.779+0.j 0.389+0.j 0.137+0.j 0.042+0.j]
         [0.389+0.j 0.195+0.j 0.069+0.j 0.021+0.j]
         [0.137+0.j 0.069+0.j 0.024+0.j 0.007+0.j]
         [0.042+0.j 0.021+0.j 0.007+0.j 0.002+0.j]]

        Batched single-mode coherent states $\{\ket{\alpha_0}\!, \ket{\alpha_1}\}$:
        >>> dq.coherent_dm(4, [0.5, 0.5j]).shape
        (2, 4, 4)

        Multi-mode coherent state $\ket{\alpha}\otimes\ket{\beta}$:
        >>> dq.coherent_dm((2, 3), (0.5, 0.5j)).shape
        (6, 6)

        Batched multi-mode coherent states $\{\ket{\alpha_0}\otimes\ket{\beta_0}\!,
        \ket{\alpha_1}\otimes\ket{\beta_1}\}$:
        >>> alpha = [(0.5, 0.5j), (0.5j, 0.5)]
        >>> dq.coherent_dm((4, 6), alpha).shape
        (2, 24, 24)
    """
<<<<<<< HEAD
    return coherent(dim, alpha).todm()
=======
    return todm(coherent(dim, alpha))


def ground() -> Array:
    r"""Returns the eigenvector with eigenvalue -1 of the Pauli $\sigma_z$ operator.

    It is defined by $\ket{g} = \begin{pmatrix}0\\1\end{pmatrix}$.

    Note:
        This function is named `ground` because $\ket{g}$ is the lower energy state of
        a two-level system with Hamiltonian $H=\omega \sigma_z$.

    Returns:
        _(array of shape (2, 1))_ Ket $\ket{g}$.

    Examples:
        >>> dq.ground()
        Array([[0.+0.j],
               [1.+0.j]], dtype=complex64)
    """
    return jnp.array([[0], [1]], dtype=cdtype())


def excited() -> Array:
    r"""Returns the eigenvector with eigenvalue +1 of the Pauli $\sigma_z$ operator.

    It is defined by $\ket{e} = \begin{pmatrix}1\\0\end{pmatrix}$.

    Note:
        This function is named `excited` because $\ket{e}$ is the higher energy state of
        a two-level-system with Hamiltonian $H=\omega \sigma_z$.

    Returns:
        _(array of shape (2, 1))_ Ket $\ket{e}$.

    Examples:
        >>> dq.excited()
        Array([[1.+0.j],
               [0.+0.j]], dtype=complex64)
    """
    return jnp.array([[1], [0]], dtype=cdtype())
>>>>>>> 5da9cf1b
<|MERGE_RESOLUTION|>--- conflicted
+++ resolved
@@ -34,13 +34,8 @@
             `number` should match the length of `dim`.
 
     Returns:
-<<<<<<< HEAD
-        _(qarray of shape (..., prod(dim), 1))_ Ket of the Fock state or tensor product
-            of Fock states.
-=======
-        _(array of shape (..., n, 1))_ Ket of the Fock state or tensor product of Fock
+        _(qarray of shape (..., n, 1))_ Ket of the Fock state or tensor product of Fock
             states, with _n = prod(dims)_.
->>>>>>> 5da9cf1b
 
     Examples:
         Single-mode Fock state $\ket{1}$:
@@ -136,13 +131,8 @@
             `number` should match the length of `dim`.
 
     Returns:
-<<<<<<< HEAD
-        _(qarray of shape (..., prod(dim), prod(dim)))_ Density matrix of the Fock state
-            or tensor product of Fock states.
-=======
-        _(array of shape (..., n, n))_ Density matrix of the Fock state or tensor
+        _(qarray of shape (..., n, n))_ Density matrix of the Fock state or tensor
             product of Fock states, with _n = prod(dims)_.
->>>>>>> 5da9cf1b
 
     Examples:
         Single-mode Fock state $\ket{1}$:
@@ -206,13 +196,8 @@
             `alpha` should match the length of `dim`.
 
     Returns:
-<<<<<<< HEAD
-        _(qarray of shape (..., prod(dim), 1))_ Ket of the coherent state or tensor
-            product of coherent states.
-=======
-        _(array of shape (..., n, 1))_ Ket of the coherent state or tensor product of
+        _(qarray of shape (..., n, 1))_ Ket of the coherent state or tensor product of
             coherent states, with _n = prod(dims)_.
->>>>>>> 5da9cf1b
 
     Examples:
         Single-mode coherent state $\ket{\alpha}$:
@@ -290,13 +275,8 @@
             `alpha` should match the length of `dim`.
 
     Returns:
-<<<<<<< HEAD
-        _(qarray of shape (..., prod(dim), prod(dim)))_ Density matrix of the coherent
-            state or tensor product of coherent states.
-=======
-        _(array of shape (..., n, n))_ Density matrix of the coherent state or tensor
+        _(qarray of shape (..., n, n))_ Density matrix of the coherent state or tensor
             product of coherent states, with _n = prod(dims)_.
->>>>>>> 5da9cf1b
 
     Examples:
         Single-mode coherent state $\ket{\alpha}$:
@@ -321,13 +301,10 @@
         >>> dq.coherent_dm((4, 6), alpha).shape
         (2, 24, 24)
     """
-<<<<<<< HEAD
     return coherent(dim, alpha).todm()
-=======
-    return todm(coherent(dim, alpha))
-
-
-def ground() -> Array:
+
+
+def ground() -> QArray:
     r"""Returns the eigenvector with eigenvalue -1 of the Pauli $\sigma_z$ operator.
 
     It is defined by $\ket{g} = \begin{pmatrix}0\\1\end{pmatrix}$.
@@ -337,17 +314,18 @@
         a two-level system with Hamiltonian $H=\omega \sigma_z$.
 
     Returns:
-        _(array of shape (2, 1))_ Ket $\ket{g}$.
+        _(qarray of shape (2, 1))_ Ket $\ket{g}$.
 
     Examples:
         >>> dq.ground()
-        Array([[0.+0.j],
-               [1.+0.j]], dtype=complex64)
+        DenseQArray: shape=(2, 1), dims=(2,), dtype=complex64
+        [[0.+0.j],
+         [1.+0.j]]
     """
     return jnp.array([[0], [1]], dtype=cdtype())
 
 
-def excited() -> Array:
+def excited() -> QArray:
     r"""Returns the eigenvector with eigenvalue +1 of the Pauli $\sigma_z$ operator.
 
     It is defined by $\ket{e} = \begin{pmatrix}1\\0\end{pmatrix}$.
@@ -357,12 +335,12 @@
         a two-level-system with Hamiltonian $H=\omega \sigma_z$.
 
     Returns:
-        _(array of shape (2, 1))_ Ket $\ket{e}$.
+        _(qarray of shape (2, 1))_ Ket $\ket{e}$.
 
     Examples:
         >>> dq.excited()
-        Array([[1.+0.j],
-               [0.+0.j]], dtype=complex64)
-    """
-    return jnp.array([[1], [0]], dtype=cdtype())
->>>>>>> 5da9cf1b
+        DenseQArray: shape=(2, 1), dims=(2,), dtype=complex64
+        [[1.+0.j],
+         [0.+0.j]]
+    """
+    return jnp.array([[1], [0]], dtype=cdtype())