--- conflicted
+++ resolved
@@ -9,11 +9,8 @@
 
 from dynamiqs._utils import _concatenate_sort
 
-<<<<<<< HEAD
 from ...qarrays.qarray import QArray
-=======
 from ...result import Result
->>>>>>> 19b11e9d
 from ...utils.quantum_utils.general import expm
 from ...utils.vectorization import slindbladian
 from .._utils import ispwc
@@ -56,23 +53,9 @@
                 )
             return f'{self.nsteps} steps'
 
-<<<<<<< HEAD
-    def __init__(self, *args):
-        super().__init__(*args)
-
-        # check that Hamiltonian is constant or pwc, or a sum of constant/pwc
-        if not ispwc(self.H):
-            raise TypeError(
-                'Solver `Expm` requires a constant or piecewise constant Hamiltonian.'
-            )
-
-    def _generator(self, t: float) -> QArray:
-        raise NotImplementedError
-=======
     @abstractmethod
-    def generator(self, t: float) -> Array:
+    def generator(self, t: float) -> QArray:
         pass
->>>>>>> 19b11e9d
 
     def run(self) -> Result:
         # === find all times at which to stop in [t0, t1]
@@ -111,10 +94,6 @@
         return self.result(saved, infos=self.Infos(nsteps))
 
 
-<<<<<<< HEAD
-class SEExpmIntegrator(ExpmIntegrator):
-    def _generator(self, t: float) -> QArray:
-=======
 class SEExpmIntegrator(ExpmIntegrator, SEInterface):
     """Integrator solving the Schrödinger equation by explicitly exponentiating the
     propagator.
@@ -127,8 +106,7 @@
                 'Solver `Expm` requires a constant or piecewise constant Hamiltonian.'
             )
 
-    def generator(self, t: float) -> Array:
->>>>>>> 19b11e9d
+    def generator(self, t: float) -> QArray:
         return -1j * self.H(t)  # (n, n)
 
 
@@ -150,9 +128,5 @@
                 'Solver `Expm` requires constant or piecewise constant jump operators.'
             )
 
-<<<<<<< HEAD
-    def _generator(self, t: float) -> QArray:
-=======
-    def generator(self, t: float) -> Array:
->>>>>>> 19b11e9d
+    def generator(self, t: float) -> QArray:
         return slindbladian(self.H(t), [L(t) for L in self.Ls])  # (n^2, n^2)