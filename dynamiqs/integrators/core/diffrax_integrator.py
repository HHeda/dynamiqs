from __future__ import annotations

import warnings
from abc import abstractmethod

import diffrax as dx
import equinox as eqx
from jax import Array
from jaxtyping import PyTree

from ...gradient import Autograd, CheckpointAutograd
<<<<<<< HEAD
from ...qarrays.utils import stack
from .abstract_integrator import BaseIntegrator, MEIntegrator
=======
from ...result import Result
from ...utils.quantum_utils.general import dag
from .abstract_integrator import BaseIntegrator
from .save_mixin import SaveMixin
from .interfaces import SEInterface, MEInterface
>>>>>>> 19b11e9d


class DiffraxIntegrator(BaseIntegrator, SaveMixin):
    """Integrator using the Diffrax library."""

    # subclasses should implement: stepsize_controller, dt0, max_steps, diffrax_solver,
    # terms, discontinuity_ts, infos()

    @property
    @abstractmethod
    def stepsize_controller(self) -> dx.AbstractStepSizeController:
        pass

    @property
    @abstractmethod
    def dt0(self) -> float | None:
        pass

    @property
    @abstractmethod
    def max_steps(self) -> int:
        pass

    @property
    @abstractmethod
    def diffrax_solver(self) -> dx.AbstractSolver:
        pass

    @property
    @abstractmethod
    def terms(self) -> dx.AbstractTerm:
        pass

    def run(self) -> Result:
        with warnings.catch_warnings():
            # TODO: remove once complex support is stabilized in diffrax
            warnings.simplefilter('ignore', UserWarning)
            # TODO: remove once https://github.com/patrick-kidger/diffrax/issues/445 is
            # closed
            warnings.simplefilter('ignore', FutureWarning)

            # === prepare diffrax arguments
            fn = lambda t, y, args: self.save(y)  # noqa: ARG005
            subsaveat_a = dx.SubSaveAt(ts=self.ts, fn=fn)  # save solution regularly
            subsaveat_b = dx.SubSaveAt(t1=True)  # save last state
            saveat = dx.SaveAt(subs=[subsaveat_a, subsaveat_b])

            if self.gradient is None:
                adjoint = dx.RecursiveCheckpointAdjoint()
            elif isinstance(self.gradient, CheckpointAutograd):
                adjoint = dx.RecursiveCheckpointAdjoint(self.gradient.ncheckpoints)
            elif isinstance(self.gradient, Autograd):
                adjoint = dx.DirectAdjoint()

            # === solve differential equation with diffrax
            solution = dx.diffeqsolve(
                self.terms,
                self.diffrax_solver,
                t0=self.t0,
                t1=self.t1,
                dt0=self.dt0,
                y0=self.y0,
                saveat=saveat,
                stepsize_controller=self.stepsize_controller,
                adjoint=adjoint,
                max_steps=self.max_steps,
                progress_meter=self.options.progress_meter.to_diffrax(),
            )

        # === collect and return results
        saved = self.postprocess_saved(*solution.ys)
        return self.result(saved, infos=self.infos(solution.stats))

    @abstractmethod
    def infos(self, stats: dict[str, Array]) -> PyTree:
        pass


class FixedStepDiffraxIntegrator(DiffraxIntegrator):
    """Integrator using a fixed step Diffrax solver."""

    # subclasses should implement: diffrax_solver, terms, discontinuity_ts

    class Infos(eqx.Module):
        nsteps: Array

        def __str__(self) -> str:
            if self.nsteps.ndim >= 1:
                # note: fixed step solvers always make the same number of steps
                return (
                    f'{int(self.nsteps.mean())} steps | infos shape {self.nsteps.shape}'
                )
            return f'{self.nsteps} steps'

    def infos(self, stats: dict[str, Array]) -> PyTree:
        return self.Infos(stats['num_steps'])

    @property
    def stepsize_controller(self) -> dx.AbstractStepSizeController:
        return dx.ConstantStepSize()

    @property
    def dt0(self) -> float | None:
        return self.solver.dt

    @property
    def max_steps(self) -> int:
        return 100_000  # TODO: fix hard-coded max_steps


class AdaptiveStepDiffraxIntegrator(DiffraxIntegrator):
    """Integrator using an adaptive step Diffrax solver."""

    # subclasses should implement: diffrax_solver, terms, discontinuity_ts

    class Infos(eqx.Module):
        nsteps: Array
        naccepted: Array
        nrejected: Array

        def __str__(self) -> str:
            if self.nsteps.ndim >= 1:
                return (
                    f'avg. {self.nsteps.mean():.1f} steps ({self.naccepted.mean():.1f}'
                    f' accepted, {self.nrejected.mean():.1f} rejected) | infos shape'
                    f' {self.nsteps.shape}'
                )
            return (
                f'{self.nsteps} steps ({self.naccepted} accepted,'
                f' {self.nrejected} rejected)'
            )

    def infos(self, stats: dict[str, Array]) -> PyTree:
        return self.Infos(
            stats['num_steps'], stats['num_accepted_steps'], stats['num_rejected_steps']
        )

    @property
    def stepsize_controller(self) -> dx.AbstractStepSizeController:
        return dx.PIDController(
            rtol=self.solver.rtol,
            atol=self.solver.atol,
            safety=self.solver.safety_factor,
            factormin=self.solver.min_factor,
            factormax=self.solver.max_factor,
            jump_ts=self.discontinuity_ts,
        )

    @property
    def dt0(self) -> float | None:
        return None

    @property
    def max_steps(self) -> int:
        return self.solver.max_steps


# fmt: off
# ruff: noqa
class EulerIntegrator(FixedStepDiffraxIntegrator): diffrax_solver = dx.Euler()
class Dopri5Integrator(AdaptiveStepDiffraxIntegrator): diffrax_solver = dx.Dopri5()
class Dopri8Integrator(AdaptiveStepDiffraxIntegrator): diffrax_solver = dx.Dopri8()
class Tsit5Integrator(AdaptiveStepDiffraxIntegrator): diffrax_solver = dx.Tsit5()
class Kvaerno3Integrator(AdaptiveStepDiffraxIntegrator): diffrax_solver = dx.Kvaerno3()
class Kvaerno5Integrator(AdaptiveStepDiffraxIntegrator): diffrax_solver = dx.Kvaerno5()
# fmt: on


class SEDiffraxIntegrator(DiffraxIntegrator, SEInterface):
    """Integrator solving the Schrödinger equation with Diffrax."""

    # subclasses should implement: diffrax_solver, discontinuity_ts

    @property
    def terms(self) -> dx.AbstractTerm:
        # define Schrödinger term d|psi>/dt = - i H |psi>
        vector_field = lambda t, y, _: -1j * self.H(t) @ y
        return dx.ODETerm(vector_field)


class MEDiffraxIntegrator(DiffraxIntegrator, MEInterface):
    """Integrator solving the Lindblad master equation with Diffrax."""

    # subclasses should implement: diffrax_solver, discontinuity_ts

    @property
    def terms(self) -> dx.AbstractTerm:
        # define Lindblad term drho/dt

        # The Lindblad equation for a single loss channel is:
        # (1) drho/dt = -i [H, rho] + L @ rho @ Ld - 0.5 Ld @ L @ rho - 0.5 rho @ Ld @ L
        # An alternative but similar equation is:
        # (2) drho/dt = (-i H @ rho + 0.5 L @ rho @ Ld - 0.5 Ld @ L @ rho) + h.c.
        # While (1) and (2) are equivalent assuming that rho is hermitian, they differ
        # once you take into account numerical errors.
        # Decomposing rho = rho_s + rho_a with Hermitian rho_s and anti-Hermitian rho_a,
        # we get that:
        #  - if rho evolves according to (1), both rho_s and rho_a also evolve
        #    according to (1);
        #  - if rho evolves according to (2), rho_s evolves closely to (1) up
        #    to a constant error that depends on rho_a (which is small up to numerical
        #    precision), while rho_a is strictly constant.
        # In practice, we still use (2) because it involves less matrix multiplications,
        # and is thus more efficient numerically with only a negligible numerical error
        # induced on the dynamics.

        def vector_field(t, y, _):  # noqa: ANN001, ANN202
            Ls = stack([L(t) for L in self.Ls])
            Lsd = Ls.dag()
            LdL = (Lsd @ Ls).sum(0)
            tmp = (-1j * self.H(t) - 0.5 * LdL) @ y + 0.5 * (Ls @ y @ Lsd).sum(0)
            return tmp + tmp.dag()

        return dx.ODETerm(vector_field)<|MERGE_RESOLUTION|>--- conflicted
+++ resolved
@@ -9,16 +9,12 @@
 from jaxtyping import PyTree
 
 from ...gradient import Autograd, CheckpointAutograd
-<<<<<<< HEAD
 from ...qarrays.utils import stack
-from .abstract_integrator import BaseIntegrator, MEIntegrator
-=======
+from .abstract_integrator import BaseIntegrator
 from ...result import Result
-from ...utils.quantum_utils.general import dag
 from .abstract_integrator import BaseIntegrator
 from .save_mixin import SaveMixin
 from .interfaces import SEInterface, MEInterface
->>>>>>> 19b11e9d
 
 
 class DiffraxIntegrator(BaseIntegrator, SaveMixin):
