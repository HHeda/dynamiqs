from __future__ import annotations

import logging
from functools import partial

import jax
import jax.numpy as jnp
from jax import Array
from jaxtyping import ArrayLike

from ..._checks import check_shape, check_times
from ...gradient import Gradient
from ...options import Options
<<<<<<< HEAD
from ...qarrays import QArray, QArrayLike, asqarray
from ...result import MEResult
=======
from ...result import MESolveResult
>>>>>>> 7a5de4a3
from ...solver import (
    Dopri5,
    Dopri8,
    Euler,
    Expm,
    Kvaerno3,
    Kvaerno5,
    Rouchon1,
    Solver,
    Tsit5,
)
from ...time_array import Shape, TimeArray
from .._utils import (
    _astimearray,
    _cartesian_vectorize,
    _flat_vectorize,
    catch_xla_runtime_error,
    get_integrator_class,
)
from ..mesolve.diffrax_integrator import (
    MESolveDopri5Integrator,
    MESolveDopri8Integrator,
    MESolveEulerIntegrator,
    MESolveKvaerno3Integrator,
    MESolveKvaerno5Integrator,
    MESolveTsit5Integrator,
)
from ..mesolve.expm_integrator import MESolveExpmIntegrator
from ..mesolve.rouchon_integrator import MESolveRouchon1Integrator


def mesolve(
    H: QArrayLike | TimeArray,
    jump_ops: list[QArrayLike | TimeArray],
    rho0: QArrayLike,
    tsave: ArrayLike,
    *,
    exp_ops: list[QArrayLike] | None = None,
    solver: Solver = Tsit5(),  # noqa: B008
    gradient: Gradient | None = None,
    options: Options = Options(),  # noqa: B008
) -> MESolveResult:
    r"""Solve the Lindblad master equation.

    This function computes the evolution of the density matrix $\rho(t)$ at time $t$,
    starting from an initial state $\rho_0$, according to the Lindblad master
    equation (with $\hbar=1$ and where time is implicit(1))
    $$
        \frac{\dd\rho}{\dt} = -i[H, \rho]
        + \sum_{k=1}^N \left(
            L_k \rho L_k^\dag
            - \frac{1}{2} L_k^\dag L_k \rho
            - \frac{1}{2} \rho L_k^\dag L_k
        \right),
    $$
    where $H$ is the system's Hamiltonian and $\{L_k\}$ is a collection of jump
    operators.
    { .annotate }

    1. With explicit time dependence:
        - $\rho\to\rho(t)$
        - $H\to H(t)$
        - $L_k\to L_k(t)$

    Note-: Defining a time-dependent Hamiltonian or jump operator
        If the Hamiltonian or the jump operators depend on time, they can be converted
        to time-arrays using [`dq.pwc()`][dynamiqs.pwc],
        [`dq.modulated()`][dynamiqs.modulated], or
        [`dq.timecallable()`][dynamiqs.timecallable]. See the
        [Time-dependent operators](../../documentation/basics/time-dependent-operators.md)
        tutorial for more details.

    Note-: Running multiple simulations concurrently
        The Hamiltonian `H`, the jump operators `jump_ops` and the initial density
        matrix `rho0` can be batched to solve multiple master equations concurrently.
        All other arguments are common to every batch. See the
        [Batching simulations](../../documentation/basics/batching-simulations.md)
        tutorial for more details.

    Args:
        H _(qarray-like or time-array of shape (...H, n, n))_: Hamiltonian.
        jump_ops _(list of qarray-like or time-array, each of shape (...Lk, n, n))_:
            List of jump operators.
        rho0 _(qarray-like of shape (...rho0, n, 1) or (...rho0, n, n))_: Initial state.
        tsave _(array-like of shape (ntsave,))_: Times at which the states and
            expectation values are saved. The equation is solved from `tsave[0]` to
            `tsave[-1]`, or from `t0` to `tsave[-1]` if `t0` is specified in `options`.
        exp_ops _(list of qarray-like, each of shape (n, n), optional)_: List of
            operators for which the expectation value is computed.
        solver: Solver for the integration. Defaults to
            [`dq.solver.Tsit5`][dynamiqs.solver.Tsit5] (supported:
            [`Tsit5`][dynamiqs.solver.Tsit5], [`Dopri5`][dynamiqs.solver.Dopri5],
            [`Dopri8`][dynamiqs.solver.Dopri8],
            [`Kvaerno3`][dynamiqs.solver.Kvaerno3],
            [`Kvaerno5`][dynamiqs.solver.Kvaerno5],
            [`Euler`][dynamiqs.solver.Euler],
            [`Rouchon1`][dynamiqs.solver.Rouchon1],
            [`Rouchon2`][dynamiqs.solver.Rouchon2],
            [`Expm`][dynamiqs.solver.Expm]).
        gradient: Algorithm used to compute the gradient.
        options: Generic options, see [`dq.Options`][dynamiqs.Options].

    Returns:
        [`dq.MESolveResult`][dynamiqs.MESolveResult] object holding the result of the
            Lindblad master equation integration. Use the attributes `states` and
            `expects` to access saved quantities, more details in
            [`dq.MESolveResult`][dynamiqs.MESolveResult].
    """  # noqa: E501
    # === convert arguments
    H = _astimearray(H)
    jump_ops = [_astimearray(L) for L in jump_ops]
    rho0 = asqarray(rho0)
    tsave = jnp.asarray(tsave)
    if exp_ops is not None:
        exp_ops = [asqarray(E) for E in exp_ops]

    # === check arguments
    _check_mesolve_args(H, jump_ops, rho0, exp_ops)
    tsave = check_times(tsave, 'tsave')

    # === convert rho0 to density matrix
    rho0 = rho0.todm()

    # we implement the jitted vectorization in another function to pre-convert QuTiP
    # objects (which are not JIT-compatible) to JAX arrays
    return _vectorized_mesolve(
        H, jump_ops, rho0, tsave, exp_ops, solver, gradient, options
    )


@catch_xla_runtime_error
@partial(jax.jit, static_argnames=('solver', 'gradient', 'options'))
def _vectorized_mesolve(
    H: TimeArray,
    jump_ops: list[TimeArray],
    rho0: QArray,
    tsave: Array,
    exp_ops: list[QArray] | None,
    solver: Solver,
    gradient: Gradient | None,
    options: Options,
) -> MESolveResult:
    # === vectorize function
    # we vectorize over H, jump_ops and rho0, all other arguments are not vectorized
    # `n_batch` is a pytree. Each leaf of this pytree gives the number of times
    # this leaf should be vmapped on.

    # the result is vectorized over `_saved` and `infos`
    out_axes = MESolveResult(False, False, False, False, 0, 0)

    if not options.cartesian_batching:
        broadcast_shape = jnp.broadcast_shapes(
            H.shape[:-2], rho0.shape[:-2], *[jump_op.shape[:-2] for jump_op in jump_ops]
        )

        def broadcast(x: TimeArray) -> TimeArray:
            return x.broadcast_to(*(broadcast_shape + x.shape[-2:]))

        H = broadcast(H)
        jump_ops = list(map(broadcast, jump_ops))
        rho0 = rho0.broadcast_to(*(broadcast_shape + rho0.shape[-2:]))

    n_batch = (
        H.in_axes,
        [jump_op.in_axes for jump_op in jump_ops],
        Shape(rho0.shape[:-2]),
        Shape(),
        Shape(),
        Shape(),
        Shape(),
        Shape(),
    )

    # compute vectorized function with given batching strategy
    if options.cartesian_batching:
        f = _cartesian_vectorize(_mesolve, n_batch, out_axes)
    else:
        f = _flat_vectorize(_mesolve, n_batch, out_axes)

    # === apply vectorized function
    return f(H, jump_ops, rho0, tsave, exp_ops, solver, gradient, options)


def _mesolve(
    H: TimeArray,
    jump_ops: list[TimeArray],
    rho0: QArray,
    tsave: Array,
    exp_ops: list[QArray] | None,
    solver: Solver,
    gradient: Gradient | None,
    options: Options,
) -> MESolveResult:
    # === select integrator class
    integrators = {
        Euler: MESolveEulerIntegrator,
        Rouchon1: MESolveRouchon1Integrator,
        Dopri5: MESolveDopri5Integrator,
        Dopri8: MESolveDopri8Integrator,
        Tsit5: MESolveTsit5Integrator,
        Kvaerno3: MESolveKvaerno3Integrator,
        Kvaerno5: MESolveKvaerno5Integrator,
        Expm: MESolveExpmIntegrator,
    }
    integrator_class = get_integrator_class(integrators, solver)

    # === check gradient is supported
    solver.assert_supports_gradient(gradient)

    # === init integrator
    integrator = integrator_class(
        tsave, rho0, H, solver, gradient, options, jump_ops, exp_ops
    )

    # === run integrator
    result = integrator.run()

    # === return result
    return result  # noqa: RET504


def _check_mesolve_args(
    H: TimeArray, jump_ops: list[TimeArray], rho0: QArray, exp_ops: list[QArray] | None
):
    # === check H shape
    check_shape(H, 'H', '(..., n, n)', subs={'...': '...H'})

    # === check jump_ops shape
    for i, L in enumerate(jump_ops):
        check_shape(L, f'jump_ops[{i}]', '(..., n, n)', subs={'...': f'...L{i}'})

    if len(jump_ops) == 0:
        logging.warning(
            'Argument `jump_ops` is an empty list, consider using `dq.sesolve()` to'
            ' solve the Schrödinger equation.'
        )

    # === check rho0 shape
    check_shape(rho0, 'rho0', '(..., n, 1)', '(..., n, n)', subs={'...': '...rho0'})

    # === check exp_ops shape
    if exp_ops is not None:
        for i, E in enumerate(exp_ops):
            check_shape(E, f'exp_ops[{i}]', '(n, n)')<|MERGE_RESOLUTION|>--- conflicted
+++ resolved
@@ -11,12 +11,8 @@
 from ..._checks import check_shape, check_times
 from ...gradient import Gradient
 from ...options import Options
-<<<<<<< HEAD
 from ...qarrays import QArray, QArrayLike, asqarray
-from ...result import MEResult
-=======
 from ...result import MESolveResult
->>>>>>> 7a5de4a3
 from ...solver import (
     Dopri5,
     Dopri8,
