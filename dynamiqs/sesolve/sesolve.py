from __future__ import annotations

from functools import partial

import jax
import jax.numpy as jnp
from jax import Array
from jaxtyping import ArrayLike

from .._checks import check_shape, check_times
from .._utils import cdtype
from ..core._utils import (
    _astimearray,
    compute_vmap,
    get_solver_class,
    is_timearray_batched,
)
from ..gradient import Gradient
from ..options import Options
from ..result import SEResult
from ..solver import Dopri5, Dopri8, Euler, Propagator, Solver, Tsit5
from ..time_array import TimeArray
from .sediffrax import SEDopri5, SEDopri8, SEEuler, SETsit5
from .sepropagator import SEPropagator

__all__ = ['sesolve']


def sesolve(
    H: ArrayLike | TimeArray,
    psi0: ArrayLike,
    tsave: ArrayLike,
    *,
    exp_ops: list[ArrayLike] | None = None,
    solver: Solver = Tsit5(),  # noqa: B008
    gradient: Gradient | None = None,
    options: Options = Options(),  # noqa: B008
) -> SEResult:
    r"""Solve the Schrödinger equation.

    This function computes the evolution of the state vector $\ket{\psi(t)}$ at time
    $t$, starting from an initial state $\ket{\psi_0}$, according to the Schrödinger
    equation ($\hbar=1$)
    $$
        \frac{\dd\ket{\psi(t)}}{\dt} = -i H(t) \ket{\psi(t)},
    $$
    where $H(t)$ is the system's Hamiltonian at time $t$.

    Quote: Time-dependent Hamiltonian
        If the Hamiltonian depends on time, it can be converted to a time-array using
        [`dq.constant()`][dynamiqs.constant], [`dq.pwc()`][dynamiqs.pwc],
        [`dq.modulated()`][dynamiqs.modulated], or
        [`dq.timecallable()`][dynamiqs.timecallable]. See
        the [Time-dependent operators](../../tutorials/time-dependent-operators.md)
        tutorial for more details.

    Quote: Running multiple simulations concurrently
        Both the Hamiltonian `H` and the initial state `psi0` can be batched to
        solve multiple Schrödinger equations concurrently. All other arguments are
        common to every batch. See the
        [Batching simulations](../../tutorials/batching-simulations.md) tutorial for
        more details.

    Args:
        H _(array-like or time-array of shape (nH?, n, n))_: Hamiltonian.
        psi0 _(array-like of shape (npsi0?, n, 1))_: Initial state.
        tsave _(array-like of shape (ntsave,))_: Times at which the states and
            expectation values are saved. The equation is solved from `tsave[0]` to
            `tsave[-1]`, or from `t0` to `tsave[-1]` if `t0` is specified in `options`.
        exp_ops _(list of array-like, of shape (nE, n, n), optional)_: List of
            operators for which the expectation value is computed.
        solver: Solver for the integration. Defaults to
            [`dq.solver.Tsit5`][dynamiqs.solver.Tsit5] (supported:
            [`Tsit5`][dynamiqs.solver.Tsit5], [`Dopri5`][dynamiqs.solver.Dopri5],
            [`Dopri8`][dynamiqs.solver.Dopri8],
            [`Euler`][dynamiqs.solver.Euler],
            [`Propagator`][dynamiqs.solver.Propagator]).

        gradient: Algorithm used to compute the gradient.
        options: Generic options, see [`dq.Options`][dynamiqs.Options].

    Returns:
        [`dq.SEResult`][dynamiqs.SEResult] object holding the result of the
            Schrödinger equation integration. Use the attributes `states` and `expects`
            to access saved quantities, more details in
            [`dq.SEResult`][dynamiqs.SEResult].
    """
    # === convert arguments
    H = _astimearray(H)
    psi0 = jnp.asarray(psi0, dtype=cdtype())
    tsave = jnp.asarray(tsave)
    exp_ops = jnp.asarray(exp_ops, dtype=cdtype()) if exp_ops is not None else None

    # === check arguments
    _check_sesolve_args(H, psi0, exp_ops)
    tsave = check_times(tsave, 'tsave')

    # we implement the jitted vmap in another function to pre-convert QuTiP objects
    # (which are not JIT-compatible) to JAX arrays
    return _vmap_sesolve(H, psi0, tsave, exp_ops, solver, gradient, options)


@partial(jax.jit, static_argnames=('solver', 'gradient', 'options'))
def _vmap_sesolve(
    H: TimeArray,
    psi0: Array,
    tsave: Array,
    exp_ops: Array | None,
    solver: Solver,
    gradient: Gradient | None,
    options: Options,
) -> SEResult:
    # === vectorize function
    # we vectorize over H and psi0, all other arguments are not vectorized
    is_batched = (
        is_timearray_batched(H),
        psi0.ndim > 2,
        False,
        False,
        False,
        False,
        False,
    )

    # the result is vectorized over `saved`
    out_axes = SEResult(None, None, None, None, 0, 0)

    # compute vectorized function with given batching strategy
    f = compute_vmap(_sesolve, options.cartesian_batching, is_batched, out_axes)

    # === apply vectorized function
    return f(H, psi0, tsave, exp_ops, solver, gradient, options)


def _sesolve(
    H: TimeArray,
    psi0: Array,
    tsave: Array,
    exp_ops: Array | None,
    solver: Solver,
    gradient: Gradient | None,
    options: Options,
) -> SEResult:
    # === select solver class
    solvers = {
        Euler: SEEuler,
        Dopri5: SEDopri5,
        Dopri8: SEDopri8,
        Tsit5: SETsit5,
        Propagator: SEPropagator,
    }
    solver_class = get_solver_class(solvers, solver)

    # === check gradient is supported
    solver.assert_supports_gradient(gradient)

    # === init solver
    solver = solver_class(tsave, psi0, H, exp_ops, solver, gradient, options)

    # === run solver
    result = solver.run()

    # === return result
    return result  # noqa: RET504


def _check_sesolve_args(H: TimeArray, psi0: Array, exp_ops: Array | None):
    # === check H shape
    check_shape(H, 'H', '(..., n, n)')
    check_shape(psi0, 'psi0', '(?, n, 1)', subs={'?': 'npsi0?'})

    # === check exp_ops shape
    if exp_ops is not None:
<<<<<<< HEAD
        exp_ops = jnp.asarray(exp_ops)
    else:
        exp_ops = jnp.empty(0)

    # todo: remove once complex support is stabilized in diffrax
    with warnings.catch_warnings():
        warnings.simplefilter('ignore', UserWarning)

        solution = dx.diffeqsolve(
            term,
            solver_class(),
            t0=tsave[0],
            t1=tsave[-1],
            dt0=dt,
            y0=psi0,
            args=SolverArgs(save_states=options.save_states, exp_ops=exp_ops),
            saveat=dx.SaveAt(ts=tsave, fn=save_fn),
            stepsize_controller=stepsize_controller,
            adjoint=adjoint_class(),
            max_steps=(
                options.max_steps if isinstance(options, _ODEAdaptiveStep) else None
            ),
            progress_meter=options.progress_bar,
        )

    # === get results
    ysave = None
    if options.save_states:
        ysave = solution.ys['states']

    Esave = None
    if 'expects' in solution.ys:
        Esave = jnp.stack(solution.ys['expects'].T, axis=0)

    return Result(
        options,
        ysave=ysave,
        Esave=Esave,
        tsave=solution.ts,
    )
=======
        check_shape(exp_ops, 'exp_ops', '(N, n, n)', subs={'N': 'nE'})
>>>>>>> 2021d90e
<|MERGE_RESOLUTION|>--- conflicted
+++ resolved
@@ -171,47 +171,4 @@
 
     # === check exp_ops shape
     if exp_ops is not None:
-<<<<<<< HEAD
-        exp_ops = jnp.asarray(exp_ops)
-    else:
-        exp_ops = jnp.empty(0)
-
-    # todo: remove once complex support is stabilized in diffrax
-    with warnings.catch_warnings():
-        warnings.simplefilter('ignore', UserWarning)
-
-        solution = dx.diffeqsolve(
-            term,
-            solver_class(),
-            t0=tsave[0],
-            t1=tsave[-1],
-            dt0=dt,
-            y0=psi0,
-            args=SolverArgs(save_states=options.save_states, exp_ops=exp_ops),
-            saveat=dx.SaveAt(ts=tsave, fn=save_fn),
-            stepsize_controller=stepsize_controller,
-            adjoint=adjoint_class(),
-            max_steps=(
-                options.max_steps if isinstance(options, _ODEAdaptiveStep) else None
-            ),
-            progress_meter=options.progress_bar,
-        )
-
-    # === get results
-    ysave = None
-    if options.save_states:
-        ysave = solution.ys['states']
-
-    Esave = None
-    if 'expects' in solution.ys:
-        Esave = jnp.stack(solution.ys['expects'].T, axis=0)
-
-    return Result(
-        options,
-        ysave=ysave,
-        Esave=Esave,
-        tsave=solution.ts,
-    )
-=======
-        check_shape(exp_ops, 'exp_ops', '(N, n, n)', subs={'N': 'nE'})
->>>>>>> 2021d90e
+        check_shape(exp_ops, 'exp_ops', '(N, n, n)', subs={'N': 'nE'})