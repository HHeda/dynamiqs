from __future__ import annotations

import warnings
from functools import partial
from typing import Any, get_args

import diffrax as dx
import jax
from jax import numpy as jnp
from jaxtyping import ArrayLike

from .._utils import SolverArgs, _get_adjoint_class, _get_solver_class, save_fn
from ..gradient import Autograd, Gradient
from ..options import Options
from ..result import Result
from ..solver import Dopri5, Euler, Solver, _ODEAdaptiveStep, _stepsize_controller
from ..time_array import TimeArray, _factory_constant
from .schrodinger_term import SchrodingerTerm


@partial(jax.jit, static_argnames=('solver', 'gradient', 'options'))
def sesolve(
    H: ArrayLike | TimeArray,
    psi0: ArrayLike,
    tsave: ArrayLike,
    *,
    exp_ops: ArrayLike | None = None,
    solver: Solver = Dopri5(),
    gradient: Gradient = Autograd(),
    options: dict[str, Any] | None = None,
) -> Result:
    # === convert arguments
    options = {} if options is None else options
    options = Options(**options)

    if isinstance(H, get_args(ArrayLike)):
        H = _factory_constant(H, dtype=options.cdtype)
    y0 = jnp.asarray(psi0, dtype=options.cdtype)
    tsave = jnp.asarray(tsave, dtype=options.rdtype)
    E = jnp.asarray(exp_ops, dtype=options.cdtype) if exp_ops is not None else None

    # === solver class
    solvers = {Dopri5: dx.Dopri5, Euler: dx.Euler}
    solver_class = _get_solver_class(solver, solvers)

    # === adjoint class
    adjoint_class = _get_adjoint_class(gradient, solver)

    # === stepsize controller
    stepsize_controller, dt = _stepsize_controller(solver)

    # === solve differential equation with diffrax
    term = SchrodingerTerm(H=H)
    # todo: fix hard-coded max_steps
    max_steps = options.max_steps if isinstance(options, _ODEAdaptiveStep) else 100_000

    # todo: remove once complex support is stabilized in diffrax
    with warnings.catch_warnings():
        warnings.simplefilter('ignore', UserWarning)

        solution = dx.diffeqsolve(
            term,
            solver_class(),
            t0=tsave[0],
            t1=tsave[-1],
            dt0=dt,
            y0=y0,
            args=SolverArgs(save_states=options.save_states, E=E),
            saveat=dx.SaveAt(ts=tsave, fn=save_fn),
            stepsize_controller=stepsize_controller,
            adjoint=adjoint_class(),
<<<<<<< HEAD
            max_steps=(
                options.max_steps if isinstance(options, _ODEAdaptiveStep) else None
            ),
            progress_meter=options.progress_bar,
=======
            max_steps=max_steps,
>>>>>>> 28b93267
        )

    # === get results
    ysave = solution.ys.get('ysave', None)
    Esave = solution.ys.get('Esave', None)
    if Esave is not None:
        Esave = Esave.swapaxes(-1, -2)

    return Result(tsave, solver, gradient, options, ysave, Esave)<|MERGE_RESOLUTION|>--- conflicted
+++ resolved
@@ -68,15 +68,9 @@
             args=SolverArgs(save_states=options.save_states, E=E),
             saveat=dx.SaveAt(ts=tsave, fn=save_fn),
             stepsize_controller=stepsize_controller,
-            adjoint=adjoint_class(),
-<<<<<<< HEAD
-            max_steps=(
-                options.max_steps if isinstance(options, _ODEAdaptiveStep) else None
-            ),
+            adjoint=adjoint_class()
             progress_meter=options.progress_bar,
-=======
             max_steps=max_steps,
->>>>>>> 28b93267
         )
 
     # === get results
