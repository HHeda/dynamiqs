from __future__ import annotations

import equinox as eqx
import jax.numpy as jnp

<<<<<<< HEAD
from .gradient import Gradient
from .solver import Solver
from .utils.array_types import dtype_complex_to_real, get_cdtype
from .progress_bar import TqdmProgressBar

=======
from .utils.array_types import get_cdtype
>>>>>>> 28b93267


class Options(eqx.Module):
    save_states: bool
    verbose: bool
    _double_precision: bool
    cartesian_batching: bool

    def __init__(
        self,
        *,
        save_states: bool = True,
        verbose: bool = True,
        dtype: jnp.complex64 | jnp.complex128 | None = None,
        cartesian_batching: bool = True,
        progress_bar: AbstractProgressBar = TqdmProgressBar(),
    ):
        # save_states (bool, optional): If `True`, the state is saved at every
        #     time value. If `False`, only the final state is stored and returned.
        #     Defaults to `True`.
        # dtype (jax.numpy.dtype, optional): Complex data type to which all
        #     complex-valued arrays are converted. `tsave` is also converted to a real
        #     data type of the corresponding precision.
        self.save_states = save_states
        self.verbose = verbose
<<<<<<< HEAD
        self.cdtype = get_cdtype(dtype)
        self.rdtype = dtype_complex_to_real(self.cdtype)
        self.cartesian_batching = cartesian_batching
        self.progress_bar = progress_bar
=======
        cdtype = get_cdtype(dtype)
        self._double_precision = cdtype == jnp.complex128
        self.cartesian_batching = cartesian_batching

    @property
    def rdtype(self) -> jnp.float32 | jnp.float64:
        return jnp.float64 if self._double_precision else jnp.float32

    @property
    def cdtype(self) -> jnp.complex64 | jnp.complex128:
        return jnp.complex128 if self._double_precision else jnp.complex64
>>>>>>> 28b93267
<|MERGE_RESOLUTION|>--- conflicted
+++ resolved
@@ -3,15 +3,11 @@
 import equinox as eqx
 import jax.numpy as jnp
 
-<<<<<<< HEAD
 from .gradient import Gradient
 from .solver import Solver
 from .utils.array_types import dtype_complex_to_real, get_cdtype
 from .progress_bar import TqdmProgressBar
-
-=======
 from .utils.array_types import get_cdtype
->>>>>>> 28b93267
 
 
 class Options(eqx.Module):
@@ -37,15 +33,10 @@
         #     data type of the corresponding precision.
         self.save_states = save_states
         self.verbose = verbose
-<<<<<<< HEAD
-        self.cdtype = get_cdtype(dtype)
-        self.rdtype = dtype_complex_to_real(self.cdtype)
-        self.cartesian_batching = cartesian_batching
-        self.progress_bar = progress_bar
-=======
         cdtype = get_cdtype(dtype)
         self._double_precision = cdtype == jnp.complex128
         self.cartesian_batching = cartesian_batching
+        self.progress_bar = progress_bar
 
     @property
     def rdtype(self) -> jnp.float32 | jnp.float64:
@@ -53,5 +44,4 @@
 
     @property
     def cdtype(self) -> jnp.complex64 | jnp.complex128:
-        return jnp.complex128 if self._double_precision else jnp.complex64
->>>>>>> 28b93267
+        return jnp.complex128 if self._double_precision else jnp.complex64