--- conflicted
+++ resolved
@@ -149,35 +149,6 @@
     # === apply vectorized function
     return f(H, jump_ops, rho0, tsave, exp_ops, solver, gradient, options)
 
-<<<<<<< HEAD
-    # === solve differential equation with diffrax
-    H = totime(H)
-    Ls = [totime(L) for L in jump_ops]
-    Ls = format_L(Ls)
-    term = LindbladTerm(H=H, Ls=Ls)
-    if exp_ops is not None:
-        exp_ops = jnp.asarray(exp_ops)
-    else:
-        exp_ops = jnp.empty(0)
-
-    # todo: remove once complex support is stabilized in diffrax
-    with warnings.catch_warnings():
-        warnings.simplefilter('ignore', UserWarning)
-        solution = dx.diffeqsolve(
-            term,
-            solver_class(),
-            t0=tsave[0],
-            t1=tsave[-1],
-            dt0=dt,
-            y0=todm(rho0),
-            args=SolverArgs(save_states=options.save_states, exp_ops=exp_ops),
-            saveat=dx.SaveAt(ts=tsave, fn=save_fn),
-            stepsize_controller=stepsize_controller,
-            adjoint=adjoint_class(),
-            progress_meter=options.progress_bar,
-        )
-=======
->>>>>>> 2021d90e
 
 def _mesolve(
     H: TimeArray,
