--- conflicted
+++ resolved
@@ -468,13 +468,8 @@
     def conj(self) -> TimeArray:
         return PWCTimeArray(self.times, self.values.conj(), self.array.conj())
 
-<<<<<<< HEAD
-    def __call__(self, t: ScalarLike) -> QArray:
-        def _zero(_: float) -> QArray:
-=======
     def prefactor(self, t: ScalarLike) -> Array:
         def _zero(_: float) -> Array:
->>>>>>> 79ca23cb
             return jnp.zeros_like(self.values[..., 0])  # (...)
 
         def _pwc(t: float) -> QArray:
@@ -485,7 +480,7 @@
             jnp.logical_or(t < self.times[0], t >= self.times[-1]), _zero, _pwc, t
         )
 
-    def __call__(self, t: ScalarLike) -> Array:
+    def __call__(self, t: ScalarLike) -> QArray:
         return self.prefactor(t)[..., None, None] * self.array
 
     def __mul__(self, y: QArrayLike) -> TimeArray:
@@ -538,17 +533,11 @@
         f = self.f.conj()
         return ModulatedTimeArray(f, self.array.conj(), self._disc_ts)
 
-<<<<<<< HEAD
-    def __call__(self, t: ScalarLike) -> QArray:
-        values = self.f(t)
-        return values.reshape(*values.shape, 1, 1) * self.array
-=======
     def prefactor(self, t: ScalarLike) -> Array:
         return self.f(t)
 
-    def __call__(self, t: ScalarLike) -> Array:
+    def __call__(self, t: ScalarLike) -> QArray:
         return self.prefactor(t)[..., None, None] * self.array
->>>>>>> 79ca23cb
 
     def __mul__(self, y: QArrayLike) -> TimeArray:
         return ModulatedTimeArray(self.f, self.array * y, self._disc_ts)
